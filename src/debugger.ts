--- conflicted
+++ resolved
@@ -186,19 +186,9 @@
     let initialMessage = "";
     let initialized = false;
 
-<<<<<<< HEAD
-    const workspaceFolder = session.workspaceFolder;
-    if (!workspaceFolder) {
-      throw new Error("Debugging requires a workspace folder to be opened");
-    }
-
-    const cwd = workspaceFolder.uri.fsPath;
-=======
->>>>>>> eccbe0c0
     const configuration = session.configuration;
     const workspaceFolder: vscode.WorkspaceFolder = configuration.targetFolder;
     const cwd = workspaceFolder.uri.fsPath;
-    const sockPath = this.socketPath(workspaceFolder.name);
 
     return new Promise((resolve, reject) => {
       const args = [
@@ -270,33 +260,4 @@
       });
     });
   }
-<<<<<<< HEAD
-=======
-
-  // Generate a socket path so that Ruby debug doesn't have to create one for us. This makes coordination easier since
-  // we always know the path to the socket
-  private socketPath(workspaceName: string) {
-    const socketsDir = path.join("/", "tmp", "ruby-lsp-debug-sockets");
-    if (!fs.existsSync(socketsDir)) {
-      fs.mkdirSync(socketsDir);
-    }
-
-    let socketIndex = 0;
-    const prefix = `ruby-debug-${workspaceName}`;
-    const existingSockets = fs
-      .readdirSync(socketsDir)
-      .map((file) => file)
-      .filter((file) => file.startsWith(prefix))
-      .sort();
-
-    if (existingSockets.length > 0) {
-      socketIndex =
-        Number(
-          /-(\d+).sock$/.exec(existingSockets[existingSockets.length - 1])![1],
-        ) + 1;
-    }
-
-    return `${socketsDir}/${prefix}-${socketIndex}.sock`;
-  }
->>>>>>> eccbe0c0
 }